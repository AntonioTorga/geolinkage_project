--- conflicted
+++ resolved
@@ -37,7 +37,6 @@
 ```
 
 ## Examples
-<<<<<<< HEAD
 ### Azapa example with MODFLOW model (*-g option*) and GeoCheck option (*-c option*):
 
 ```bash
@@ -46,15 +45,6 @@
   -c
   --linkage_in_folder=./examples/azapa/linkage
   --gw_model=./examples/azapa/gw/model/mf2005.nam
-=======
-### Azapa example with MODFLOW model (*-g option*):
-
-```bash
-python3 CmdInterface.py
-  -g
-  --linkage_in_folder=./examples/azapa/linkage
-  --gw_model=./examples/azapa/gw/modflow_model/model/mf2005.nam
->>>>>>> ad41915d
   --linkage_out_folder=./examples/azapa/out
   --node=./examples/azapa/weap/WEAPNode.shp
   --arc=./examples/azapa/weap/WEAPArc.shp
@@ -64,16 +54,10 @@
   --ds_folder=./examples/azapa/ds
   --zrotation=0.0
   --coords_ll=100,100
-<<<<<<< HEAD
   --geo_check_folder=./examples/azapa/check_results
 ```
 
 ### Azapa example without MODFLOW model and without Geocheck
-=======
-```
-
-### Azapa example without MODFLOW model:
->>>>>>> ad41915d
 
 ```bash
 python3 CmdInterface.py
